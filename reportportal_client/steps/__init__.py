--- conflicted
+++ resolved
@@ -1,5 +1,3 @@
-<<<<<<< HEAD
-=======
 #  Copyright (c) 2022 https://reportportal.io .
 #  Licensed under the Apache License, Version 2.0 (the "License");
 #  you may not use this file except in compliance with the License.
@@ -12,7 +10,7 @@
 #  WITHOUT WARRANTIES OR CONDITIONS OF ANY KIND, either express or implied.
 #  See the License for the specific language governing permissions and
 #  limitations under the License
->>>>>>> 7f25d4b3
+
 """ReportPortal Nested Step handling module.
 
 The module for handling and reporting ReportPortal Nested Steps inside python
@@ -44,20 +42,6 @@
             pass
 
 """
-
-#  Copyright (c) 2022 https://reportportal.io .
-#  Licensed under the Apache License, Version 2.0 (the "License");
-#  you may not use this file except in compliance with the License.
-#  You may obtain a copy of the License at
-#
-#  https://www.apache.org/licenses/LICENSE-2.0
-#
-#  Unless required by applicable law or agreed to in writing, software
-#  distributed under the License is distributed on an "AS IS" BASIS,
-#  WITHOUT WARRANTIES OR CONDITIONS OF ANY KIND, either express or implied.
-#  See the License for the specific language governing permissions and
-#  limitations under the License
-
 from functools import wraps
 
 from reportportal_client import current
